--- conflicted
+++ resolved
@@ -12,12 +12,8 @@
 The following authors, in alphabetical order, have contributed to \apsq:
 
 \begin{itemize}
-<<<<<<< HEAD
-\item Mohamed Moanis Ali, GSOC19 student
-=======
 \item Mohamed Moanis Ali, Free University of Bozen-Bolzano
 \item Mathieu Benoit, BNL
->>>>>>> 5691ca10
 \item Thomas Billoud, Université de Montréal
 \item Tobias Bisanz, CERN
 \item Koen van den Brandt, Nikhef
