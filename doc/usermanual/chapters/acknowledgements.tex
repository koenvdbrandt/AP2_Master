\chapter{Acknowledgments}

\apsq has been developed and is maintained by

\begin{itemize}
\item Koen Wolters, CERN
\item Daniel Hynds, CERN
\item Simon Spannagel, CERN
\end{itemize}

The following authors, in alphabetical order, have contributed to \apsq:

\begin{itemize}
\item Thomas Billoud, Université de Montréal
\item Tobias Bisanz, Georg-August-Universität Göttingen
\item Liejian Chen, Institute of High Energy Physics Beijing
\item Katharina Dort, CERN Summer Student
\item Neal Gauvin, Université de Genève
<<<<<<< HEAD
\item  Moritz Kiehn, Université de Genève
\item  Salman Maqbool, CERN Summer Student
\item  Andreas Matthias Nürnberg, CERN
\item  Marko Petric, CERN
\item  Edoardo Rossi, DESY
\item  Andre Sailer, CERN
\item  Paul Schütze, DESY
\item  Viktor Sonesten, GSOC18 Student
\item  Mateus Vicente Barreto Pinto, Université de Genève
=======
\item Maoqiang Jing, University of South China, Institute of High Energy Physics Beijing
\item Moritz Kiehn, Université de Genève
\item Salman Maqbool, CERN Summer Student
\item Andreas Matthias Nürnberg, CERN
\item Marko Petric, CERN
\item Edoardo Rossi, DESY
\item Andre Sailer, CERN
\item Paul Schütze, DESY
\item Xin Shi, Institute of High Energy Physics Beijing
\item Mateus Vicente Barreto Pinto, Université de Genève
>>>>>>> 5cf9bae0
\end{itemize}

The authors would also like to express their thanks to the developers of AllPix~\cite{ap1wiki,ap1git}.<|MERGE_RESOLUTION|>--- conflicted
+++ resolved
@@ -16,17 +16,6 @@
 \item Liejian Chen, Institute of High Energy Physics Beijing
 \item Katharina Dort, CERN Summer Student
 \item Neal Gauvin, Université de Genève
-<<<<<<< HEAD
-\item  Moritz Kiehn, Université de Genève
-\item  Salman Maqbool, CERN Summer Student
-\item  Andreas Matthias Nürnberg, CERN
-\item  Marko Petric, CERN
-\item  Edoardo Rossi, DESY
-\item  Andre Sailer, CERN
-\item  Paul Schütze, DESY
-\item  Viktor Sonesten, GSOC18 Student
-\item  Mateus Vicente Barreto Pinto, Université de Genève
-=======
 \item Maoqiang Jing, University of South China, Institute of High Energy Physics Beijing
 \item Moritz Kiehn, Université de Genève
 \item Salman Maqbool, CERN Summer Student
@@ -36,8 +25,8 @@
 \item Andre Sailer, CERN
 \item Paul Schütze, DESY
 \item Xin Shi, Institute of High Energy Physics Beijing
+\item Viktor Sonesten, GSOC18 Student
 \item Mateus Vicente Barreto Pinto, Université de Genève
->>>>>>> 5cf9bae0
 \end{itemize}
 
 The authors would also like to express their thanks to the developers of AllPix~\cite{ap1wiki,ap1git}.