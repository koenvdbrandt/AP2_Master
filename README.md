--- conflicted
+++ resolved
@@ -79,13 +79,8 @@
 * Simon Spannagel, DESY, @simonspa
 
 The following authors, in alphabetical order, have contributed to Allpix<sup>2</sup>:
-<<<<<<< HEAD
-* Mohamed Moanis Ali, GSOC19 student, @mmoanis
-* Mathieu Benoit, Université de Genève, @mbenoit
-=======
 * Mohamed Moanis Ali, Free University of Bozen-Bolzano, @mmoanis
 * Mathieu Benoit, BNL, @mbenoit
->>>>>>> 5691ca10
 * Thomas Billoud, Université de Montréal, @tbilloud
 * Tobias Bisanz, CERN, @tbisanz
 * Koen van den Brandt, Nikhef, @kvandenb
