--- conflicted
+++ resolved
@@ -18,12 +18,7 @@
     auto config = reader_.getHeaderConfiguration();
 
     // Number of pixels
-<<<<<<< HEAD
-    setNPixels(config.get<DisplacementVector2D<Cartesian2D<int>>>("number_of_pixels"));
-
-=======
     setNPixels(config.get<DisplacementVector2D<Cartesian2D<unsigned int>>>("number_of_pixels"));
->>>>>>> 31fec98d
     // Size of the pixels
     auto pixel_size = config.get<XYVector>("pixel_size");
     setPixelSize(pixel_size);
