--- conflicted
+++ resolved
@@ -10,6 +10,7 @@
 #include <algorithm>
 #include <atomic>
 #include <exception>
+#include <functional>
 #include <future>
 #include <memory>
 #include <queue>
@@ -92,13 +93,8 @@
          */
         explicit ThreadPool(unsigned int num_threads,
                             unsigned int max_queue_size,
-<<<<<<< HEAD
-                            std::function<void()> worker_init_function,
-                            std::function<void()> worker_finalize_function);
-=======
                             std::function<void()> worker_init_function = nullptr,
                             std::function<void()> worker_finalize_function = nullptr);
->>>>>>> a05cf277
 
         /// @{
         /**
@@ -109,19 +105,6 @@
         /// @}
 
         /**
-<<<<<<< HEAD
-         * @brief Destroy and wait for all threads to finish on destruction
-         */
-        ~ThreadPool();
-
-    private:
-        /**
-         * @brief Submit wrapped event function for worker execution. In case no workers, the
-         * event_function will be immediatly executed on the caller thread.
-         * @param event_function Function to execute (should call the run-method of the event)
-         */
-        void submit_event_function(std::function<void()> event_function);
-=======
          * @brief Submit a job to be run by the thread pool. In case no workers, the function will be immediately executed.
          * @param func Function to execute by the pool
          * @param args Parameters to pass to the function
@@ -129,27 +112,18 @@
          *          there are no threads available
          */
         template <typename Func, typename... Args> auto submit(Func&& func, Args&&... args);
->>>>>>> a05cf277
 
         /**
          * @brief Return the number of enqueued events
          * @return The number of enqueued events
          */
-<<<<<<< HEAD
-        size_t queue_size() const;
-=======
         size_t queueSize() const;
->>>>>>> a05cf277
 
         /**
          * @brief Check if any worker thread has thrown an exception
          * @throw Exception thrown by worker thread, if any
          */
-<<<<<<< HEAD
-        void check_exception();
-=======
         void checkException();
->>>>>>> a05cf277
 
         /**
          * @brief Waits for the worker threads to finish
@@ -178,11 +152,7 @@
 
         std::atomic_bool done_{false};
 
-<<<<<<< HEAD
-        SafeQueue<Task> event_queue_;
-=======
         SafeQueue<Task> queue_;
->>>>>>> a05cf277
 
         std::atomic<unsigned int> run_cnt_;
         mutable std::mutex run_mutex_;
@@ -191,8 +161,6 @@
 
         std::atomic_flag has_exception_;
         std::exception_ptr exception_ptr_{nullptr};
-
-        std::function<void()> worker_finalize_function_;
     };
 } // namespace allpix
 
