--- conflicted
+++ resolved
@@ -308,6 +308,7 @@
     RELEASE_STREAM(G4cout);
 
     track_info_manager_->createMCTracks();
+    track_info_manager_->dispatchMessage(this, messenger_, event);
 
     // Dispatch the necessary messages
     for(auto& sensor : sensors_) {
@@ -321,7 +322,6 @@
         }
     }
 
-    track_info_manager_->dispatchMessage(this, messenger_, event);
     track_info_manager_->resetTrackInfoManager();
 }
 
@@ -426,7 +426,6 @@
     }
 }
 
-<<<<<<< HEAD
 void DepositionGeant4Module::record_module_statistics() {
     // Since sensors is thread local, some instances may not be used, hence, skip them
     auto num_sensors = sensors_.size();
@@ -435,43 +434,6 @@
     }
 
     // We calculate the total deposited charges here, since sensors exist per thread
-=======
-void DepositionGeant4Module::run(unsigned int event_num) {
-    // Suppress output stream if not in debugging mode
-    IFLOG(DEBUG);
-    else {
-        SUPPRESS_STREAM(G4cout);
-    }
-
-    // Start a single event from the beam
-    LOG(TRACE) << "Enabling beam";
-    run_manager_g4_->BeamOn(static_cast<int>(config_.get<unsigned int>("number_of_particles", 1)));
-    last_event_num_ = event_num;
-
-    // Release the stream (if it was suspended)
-    RELEASE_STREAM(G4cout);
-
-    track_info_manager_->createMCTracks();
-
-    // Dispatch the necessary messages
-    track_info_manager_->dispatchMessage(this, messenger_);
-
-    for(auto& sensor : sensors_) {
-        sensor->dispatchMessages();
-
-        // Fill output plots if requested:
-        if(config_.get<bool>("output_plots")) {
-            double charge = static_cast<double>(Units::convert(sensor->getDepositedCharge(), "ke"));
-            charge_per_event_[sensor->getName()]->Fill(charge);
-        }
-    }
-
-    track_info_manager_->resetTrackInfoManager();
-}
-
-void DepositionGeant4Module::finalize() {
-    size_t total_charges = 0;
->>>>>>> a8c67f87
     for(auto& sensor : sensors_) {
         total_charges_ += sensor->getTotalDepositedCharge();
     }
