--- conflicted
+++ resolved
@@ -114,17 +114,9 @@
             // Set angle distribution parameters
             // NOTE beam2d will always fire in the -z direction of the system
             single_source->GetAngDist()->SetAngDistType("beam2d");
-<<<<<<< HEAD
-            single_source->GetAngDist()->DefineAngRefAxes("angref1", G4ThreeVector(-1., 0, 0));
-            G4TwoVector divergence = config_.get<G4TwoVector>("beam_divergence", G4TwoVector(0., 0.));
-            single_source->GetAngDist()->SetBeamSigmaInAngX(divergence.x());
-            single_source->GetAngDist()->SetBeamSigmaInAngY(divergence.y());
+
+            // Align the -z axis of the system with the direction vector
             G4ThreeVector direction = config_.get<G4ThreeVector>("beam_direction");
-=======
-
-            // Align the -z axis of the system with the direction vector
-            G4ThreeVector direction = config.get<G4ThreeVector>("beam_direction");
->>>>>>> 5ad10f9e
             if(fabs(direction.mag() - 1.0) > std::numeric_limits<double>::epsilon()) {
                 LOG(WARNING) << "Momentum direction is not a unit vector: magnitude is ignored";
             }
@@ -141,7 +133,7 @@
 
             single_source->GetAngDist()->DefineAngRefAxes("angref1", angref1);
             single_source->GetAngDist()->DefineAngRefAxes("angref2", angref2);
-            G4TwoVector divergence = config.get<G4TwoVector>("beam_divergence", G4TwoVector(0., 0.));
+            G4TwoVector divergence = config_.get<G4TwoVector>("beam_divergence", G4TwoVector(0., 0.));
             single_source->GetAngDist()->SetBeamSigmaInAngX(divergence.x());
             single_source->GetAngDist()->SetBeamSigmaInAngY(divergence.y());
 
