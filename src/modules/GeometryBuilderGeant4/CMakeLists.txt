# Define module
ALLPIX_UNIQUE_MODULE(MODULE_NAME)

# Geant4 is required
<<<<<<< HEAD
FIND_PACKAGE(Geant4 OPTIONAL_COMPONENTS)
=======
FIND_PACKAGE(Geant4)
>>>>>>> 9ad369f6
IF(NOT Geant4_FOUND)
    MESSAGE(FATAL_ERROR "Could not find Geant4, make sure to source the Geant4 environment\n"
    "$ source YOUR_GEANT4_DIR/bin/geant4.sh")
ENDIF()

# Add "geant4.sh" as runtime dependency for setup.sh file:
ADD_RUNTIME_DEP(geant4.sh)

# Add Geant4 flags before our own flags
ADD_DEFINITIONS(${Geant4_DEFINITIONS})
SET(CMAKE_CXX_FLAGS "${Geant4_CXX_FLAGS} ${CMAKE_CXX_FLAGS}")
IF(CMAKE_BUILD_TYPE MATCHES DEBUG)
    SET(CMAKE_CXX_FLAGS "${Geant4_CXX_FLAGS_DEBUG} ${CMAKE_CXX_FLAGS}")
ELSEIF(CMAKE_BUILD_TYPE MATCHES RELEASE)
    SET(CMAKE_CXX_FLAGS "${Geant4_CXX_FLAGS_RELEASE} ${CMAKE_CXX_FLAGS}")
ENDIF()

# Add source files to library
ALLPIX_MODULE_SOURCES(${MODULE_NAME}
    GeometryBuilderGeant4Module.cpp
    GeometryConstructionG4.cpp
    Parameterization2DG4.cpp
    DetectorConstructionG4.cpp
)

# Include Geant4 directories (NOTE Geant4_USE_FILE is not used!)
TARGET_INCLUDE_DIRECTORIES(${MODULE_NAME} SYSTEM PRIVATE ${Geant4_INCLUDE_DIRS})

# Add Geant4 libraries
TARGET_LINK_LIBRARIES(${MODULE_NAME} ${Geant4_LIBRARIES})

# Provide standard install target
ALLPIX_MODULE_INSTALL(${MODULE_NAME})<|MERGE_RESOLUTION|>--- conflicted
+++ resolved
@@ -2,11 +2,7 @@
 ALLPIX_UNIQUE_MODULE(MODULE_NAME)
 
 # Geant4 is required
-<<<<<<< HEAD
-FIND_PACKAGE(Geant4 OPTIONAL_COMPONENTS)
-=======
 FIND_PACKAGE(Geant4)
->>>>>>> 9ad369f6
 IF(NOT Geant4_FOUND)
     MESSAGE(FATAL_ERROR "Could not find Geant4, make sure to source the Geant4 environment\n"
     "$ source YOUR_GEANT4_DIR/bin/geant4.sh")
