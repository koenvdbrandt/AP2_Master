--- conflicted
+++ resolved
@@ -348,18 +348,16 @@
     G4VisAttributes SensorVisAtt = G4VisAttributes(sensorColor);
     SensorVisAtt.SetForceSolid(false);
 
-<<<<<<< HEAD
-    // Conductor (metal stack, implants)
-    auto conductorColor = G4Color(0.8, 0.16, 0.16, alpha); // Red-ish
-    G4VisAttributes ConductorVisAtt = G4VisAttributes(conductorColor);
-    ConductorVisAtt.SetForceSolid(false);
-=======
     // Passive Materials
     auto passivematerialColor = G4Color(0., 0., 1, alpha); // Blue
     G4VisAttributes PassiveMaterialVisAtt = G4VisAttributes(passivematerialColor);
     PassiveMaterialVisAtt.SetLineWidth(1);
     PassiveMaterialVisAtt.SetForceSolid(false);
->>>>>>> 9dabc8cf
+
+    // Conductor (metal stack, implants)
+    auto conductorColor = G4Color(0.8, 0.16, 0.16, alpha); // Red-ish
+    G4VisAttributes ConductorVisAtt = G4VisAttributes(conductorColor);
+    ConductorVisAtt.SetForceSolid(false);
 
     // The box holding all the pixels
     G4VisAttributes BoxVisAtt = G4VisAttributes(sensorColor);
@@ -382,52 +380,8 @@
         BumpBoxVisAtt.SetVisibility(false);
     }
 
-<<<<<<< HEAD
-    // Apply the visualization attributes to all detectors that exist
-    for(auto& detector : geo_manager_->getDetectors()) {
-        auto wrapper_log = detector->getExternalObject<G4LogicalVolume>("wrapper_log");
-        if(wrapper_log != nullptr) {
-            wrapper_log->SetVisAttributes(wrapperVisAtt);
-        }
-
-        auto sensor_log = detector->getExternalObject<G4LogicalVolume>("sensor_log");
-        if(sensor_log != nullptr) {
-            sensor_log->SetVisAttributes(BoxVisAtt);
-        }
-
-        auto implants_log = detector->getExternalObject<G4LogicalVolume>("implants_log");
-        if(implants_log != nullptr) {
-            implants_log->SetVisAttributes(ConductorVisAtt);
-        }
-
-        auto pixel_log = detector->getExternalObject<G4LogicalVolume>("pixel_log");
-        if(pixel_log != nullptr) {
-            pixel_log->SetVisAttributes(SensorVisAtt);
-        }
-
-        auto bumps_wrapper_log = detector->getExternalObject<G4LogicalVolume>("bumps_wrapper_log");
-        if(bumps_wrapper_log != nullptr) {
-            bumps_wrapper_log->SetVisAttributes(BumpBoxVisAtt);
-        }
-
-        auto bumps_cell_log = detector->getExternalObject<G4LogicalVolume>("bumps_cell_log");
-        if(bumps_cell_log != nullptr) {
-            bumps_cell_log->SetVisAttributes(BumpVisAtt);
-        }
-
-        auto chip_log = detector->getExternalObject<G4LogicalVolume>("chip_log");
-        if(chip_log != nullptr) {
-            chip_log->SetVisAttributes(ChipVisAtt);
-        }
-
-        auto supports_log = detector->getExternalObject<std::vector<std::shared_ptr<G4LogicalVolume>>>("supports_log");
-        for(auto& support_log : *supports_log) {
-            support_log->SetVisAttributes(supportVisAtt);
-        }
-=======
     // Apply the visualization attributes to all elements that exist
     for(auto& name : geo_manager_->getExternalObjectNames()) {
->>>>>>> 9dabc8cf
 
         auto set_vis_attribute = [this, name](const std::string& volume, const G4VisAttributes& attr) {
             auto log = geo_manager_->getExternalObject<G4LogicalVolume>(name, volume);
@@ -439,6 +393,7 @@
 
         set_vis_attribute("wrapper_log", wrapperVisAtt);
         set_vis_attribute("sensor_log", BoxVisAtt);
+        set_vis_attribute("implants_log", ConductorVisAtt);
         set_vis_attribute("pixel_log", SensorVisAtt);
         set_vis_attribute("bumps_wrapper_log", BumpBoxVisAtt);
         set_vis_attribute("bumps_cell_log", BumpVisAtt);
