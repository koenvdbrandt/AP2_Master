/**
 * @file
 * @brief Definition of [LCIOWriter] module
 * @copyright Copyright (c) 2017 CERN and the Allpix Squared authors.
 * This software is distributed under the terms of the MIT License, copied verbatim in the file "LICENSE.md".
 * In applying this license, CERN does not waive the privileges and immunities granted to it by virtue of its status as an
 * Intergovernmental Organization or submit itself to any jurisdiction.
 */

#include <string>
#include <vector>

#include "core/config/Configuration.hpp"
#include "core/geometry/GeometryManager.hpp"
#include "core/messenger/Messenger.hpp"
#include "core/module/Event.hpp"
#include "core/module/Module.hpp"

#include "objects/PixelHit.hpp"

#include <IO/LCWriter.h>

namespace allpix {
    /**
     * @ingroup Modules
     * @brief Module to write hit data to LCIO file
     *
     * Create LCIO file, compatible to EUTelescope analysis framework.
     */
    class LCIOWriterModule : public WriterModule {
    public:
        /**
         * @brief Constructor for this unique module
         * @param config Configuration object for this module as retrieved from the steering file
         * @param messenger Pointer to the messenger object to allow binding to messages on the bus
         * @param geo_manager Pointer to the geometry manager, containing the detectors
         */
        LCIOWriterModule(Configuration& config, Messenger* messenger, GeometryManager* geo_manager);

        ~LCIOWriterModule(){};

        /**
         * @brief Initialize LCIO and GEAR output files
         */
        void init(uint64_t) override;

        /**
         * @brief Receive pixel hit messages, create lcio event, add hit collection and write event to file.
         */
        void run(Event*) const override;

        /**
         * @brief Close the output file
         */
        void finalize() override;

    private:
        GeometryManager* geo_mgr_{};
<<<<<<< HEAD
        mutable std::shared_ptr<IO::LCWriter> lcWriter_{};
        mutable std::map<std::string, unsigned int> detectorIDs_;
        int pixelType_;
        std::string OutputCollectionName_;
        std::string DetectorName_;
=======

        std::vector<std::shared_ptr<PixelHitMessage>> pixel_messages_;
        std::shared_ptr<MCTrackMessage> mctracks_message_;

        std::vector<std::string> collection_names_vector_;
        std::map<unsigned, size_t> detector_ids_to_colllection_index_;
        std::map<std::string, unsigned> detector_names_to_id_;
        std::map<std::string, std::vector<std::string>> collections_to_detectors_map_;

        std::shared_ptr<IO::LCWriter> lcWriter_{};
        int pixel_type_;

        bool dump_mc_truth_;
        std::string detector_name_;
>>>>>>> b68d17a3
        std::string lcio_file_name_;
        std::string geometry_file_name_;
        mutable int write_cnt_{0};
    };
} // namespace allpix<|MERGE_RESOLUTION|>--- conflicted
+++ resolved
@@ -56,28 +56,17 @@
 
     private:
         GeometryManager* geo_mgr_{};
-<<<<<<< HEAD
         mutable std::shared_ptr<IO::LCWriter> lcWriter_{};
-        mutable std::map<std::string, unsigned int> detectorIDs_;
-        int pixelType_;
-        std::string OutputCollectionName_;
-        std::string DetectorName_;
-=======
-
-        std::vector<std::shared_ptr<PixelHitMessage>> pixel_messages_;
-        std::shared_ptr<MCTrackMessage> mctracks_message_;
 
         std::vector<std::string> collection_names_vector_;
         std::map<unsigned, size_t> detector_ids_to_colllection_index_;
         std::map<std::string, unsigned> detector_names_to_id_;
         std::map<std::string, std::vector<std::string>> collections_to_detectors_map_;
 
-        std::shared_ptr<IO::LCWriter> lcWriter_{};
         int pixel_type_;
 
         bool dump_mc_truth_;
         std::string detector_name_;
->>>>>>> b68d17a3
         std::string lcio_file_name_;
         std::string geometry_file_name_;
         mutable int write_cnt_{0};
