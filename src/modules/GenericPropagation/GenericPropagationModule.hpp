--- conflicted
+++ resolved
@@ -116,14 +116,6 @@
         mutable unsigned int total_propagated_charges_{};
         mutable unsigned int total_steps_{};
         mutable long double total_time_{};
-
-<<<<<<< HEAD
-        // Output plot for drift time
-        TH1D* drift_time_histo;
-=======
-        // List of points to plot to plot for output plots
-        std::vector<std::pair<PropagatedCharge, std::vector<ROOT::Math::XYZPoint>>> output_plot_points_;
->>>>>>> b68d17a3
     };
 
 } // namespace allpix