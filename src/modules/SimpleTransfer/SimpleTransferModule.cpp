/**
 * @file
 * @brief Implementation of simple charge transfer module
 * @copyright Copyright (c) 2017-2020 CERN and the Allpix Squared authors.
 * This software is distributed under the terms of the MIT License, copied verbatim in the file "LICENSE.md".
 * In applying this license, CERN does not waive the privileges and immunities granted to it by virtue of its status as an
 * Intergovernmental Organization or submit itself to any jurisdiction.
 */

#include "SimpleTransferModule.hpp"

#include <fstream>
#include <limits>
#include <memory>
#include <new>
#include <stdexcept>
#include <string>
#include <utility>

#include "core/config/exceptions.h"
#include "core/geometry/HybridPixelDetectorModel.hpp"
#include "core/utils/log.h"
#include "core/utils/unit.h"
#include "tools/ROOT.h"

#include "objects/PixelCharge.hpp"

using namespace allpix;

SimpleTransferModule::SimpleTransferModule(Configuration& config, Messenger* messenger, std::shared_ptr<Detector> detector)
    : Module(config, detector), messenger_(messenger), detector_(std::move(detector)) {
    // Enable parallelization of this module if multithreading is enabled
    enable_parallelization();

    // Set default value for the maximum depth distance to transfer
    config_.setDefault("max_depth_distance", Units::get(5.0, "um"));

    // By default, collect from the full sensor surface, not the implant region
    config_.setDefault("collect_from_implant", false);

    // Plotting parameters
    config_.setDefault<bool>("output_plots", false);
    config_.setDefault<double>("output_plots_step", Units::get(0.1, "ns"));
    config_.setDefault<double>("output_plots_range", Units::get(100, "ns"));

    // Save detector model
    model_ = detector_->getModel();

    // Cache flags:
    output_plots_ = config_.get<bool>("output_plots");
    collect_from_implant_ = config_.get<bool>("collect_from_implant");
    max_depth_distance_ = config_.get<double>("max_depth_distance");

    // Require propagated deposits for single detector
    messenger->bindSingle(this, &SimpleTransferModule::propagated_message_, MsgFlags::REQUIRED);
}

void SimpleTransferModule::init() {

    auto model = detector_->getModel();
    if(config_.get<bool>("collect_from_implant")) {
        if(detector_->getElectricFieldType() == FieldType::LINEAR) {
            throw ModuleError("Charge collection from implant region should not be used with linear electric fields.");
        } else {
            LOG(INFO) << "Collecting charges from implants with size " << Units::display(model->getImplantSize(), {"um"});
        }

        // Check if we have a 3D or 2D implant defined:
        if(model->getImplantSize().z() > std::numeric_limits<double>::epsilon()) {
            LOG(INFO) << "Implant is defined in three dimension - using its volume as collection criterion";
            implant_is_volume_ = true;
        }
    }

    if(output_plots_) {
        auto time_bins =
            static_cast<int>(config_.get<double>("output_plots_range") / config_.get<double>("output_plots_step"));
        drift_time_histo = new TH1D("drift_time_histo",
                                    "Charge carrier arrival time;t[ns];charge carriers",
                                    time_bins,
                                    0.,
                                    config_.get<double>("output_plots_range"));
    }
}

void SimpleTransferModule::run(unsigned int) {
    // Find corresponding pixels for all propagated charges
    LOG(TRACE) << "Transferring charges to pixels";
    unsigned int transferred_charges_count = 0;
    std::map<Pixel::Index, std::vector<const PropagatedCharge*>> pixel_map;
    for(auto& propagated_charge : propagated_message_->getData()) {
        auto position = propagated_charge.getLocalPosition();

        // Ignore if outside the implant region:
        if(collect_from_implant_ && !detector_->isWithinImplant(position)) {
            LOG(DEBUG) << "Skipping set of " << propagated_charge.getCharge() << " propagated charges at "
                       << Units::display(propagated_charge.getLocalPosition(), {"mm", "um"})
                       << " because it is outside the pixel implant.";
            continue;
        }

        // Ignore if outside depth range of implant - unless the implant is a volume and should govern the selection:
        // FIXME This logic should be improved
<<<<<<< HEAD
        if(!implant_is_volume_ && std::fabs(position.z() - (model_->getSensorCenter().z() +
                                                            model_->getSensorSize().z() / 2.0)) > max_depth_distance_) {
            LOG(DEBUG) << "Skipping set of " << propagated_charge.getCharge() << " propagated charges at "
=======
        if(std::fabs(position.z() - (model_->getSensorCenter().z() + model_->getSensorSize().z() / 2.0)) >
           config_.get<double>("max_depth_distance")) {
            LOG(TRACE) << "Skipping set of " << propagated_charge.getCharge() << " propagated charges at "
>>>>>>> 9dabc8cf
                       << Units::display(propagated_charge.getLocalPosition(), {"mm", "um"})
                       << " because their local position is not near sensor surface";
            continue;
        }

        // Find the nearest pixel
        auto xpixel = static_cast<int>(std::round(position.x() / model_->getPixelSize().x()));
        auto ypixel = static_cast<int>(std::round(position.y() / model_->getPixelSize().y()));

        // Ignore if out of pixel grid
        if(!detector_->isWithinPixelGrid(xpixel, ypixel)) {
            LOG(TRACE) << "Skipping set of " << propagated_charge.getCharge() << " propagated charges at "
                       << Units::display(propagated_charge.getLocalPosition(), {"mm", "um"})
                       << " because their nearest pixel (" << xpixel << "," << ypixel << ") is outside the grid";
            continue;
        }

<<<<<<< HEAD
=======
        // Ignore if outside the implant region:
        if(config_.get<bool>("collect_from_implant") && !detector_->isWithinImplant(position)) {
            LOG(TRACE) << "Skipping set of " << propagated_charge.getCharge() << " propagated charges at "
                       << Units::display(propagated_charge.getLocalPosition(), {"mm", "um"})
                       << " because it is outside the pixel implant.";
            continue;
        }

>>>>>>> 9dabc8cf
        Pixel::Index pixel_index(static_cast<unsigned int>(xpixel), static_cast<unsigned int>(ypixel));

        // Update statistics
        unique_pixels_.insert(pixel_index);
        transferred_charges_count += propagated_charge.getCharge();

        if(output_plots_) {
            drift_time_histo->Fill(propagated_charge.getEventTime(), propagated_charge.getCharge());
        }

        LOG(TRACE) << "Set of " << propagated_charge.getCharge() << " propagated charges at "
                   << Units::display(propagated_charge.getLocalPosition(), {"mm", "um"}) << " brought to pixel "
                   << pixel_index;

        // Add the pixel the list of hit pixels
        pixel_map[pixel_index].emplace_back(&propagated_charge);
    }

    // Create pixel charges
    LOG(TRACE) << "Combining charges at same pixel";
    std::vector<PixelCharge> pixel_charges;
    for(auto& pixel_index_charge : pixel_map) {
        unsigned int charge = 0;
        for(auto& propagated_charge : pixel_index_charge.second) {
            charge += propagated_charge->getCharge();
        }

        // Get pixel object from detector
        auto pixel = detector_->getPixel(pixel_index_charge.first.x(), pixel_index_charge.first.y());

        pixel_charges.emplace_back(pixel, charge, pixel_index_charge.second);
        LOG(DEBUG) << "Set of " << charge << " charges combined at " << pixel.getIndex();
    }

    // Writing summary and update statistics
    LOG(INFO) << "Transferred " << transferred_charges_count << " charges to " << pixel_map.size() << " pixels";
    total_transferred_charges_ += transferred_charges_count;

    // Dispatch message of pixel charges
    auto pixel_message = std::make_shared<PixelChargeMessage>(pixel_charges, detector_);
    messenger_->dispatchMessage(this, pixel_message);
}

void SimpleTransferModule::finalize() {
    // Print statistics
    LOG(INFO) << "Transferred total of " << total_transferred_charges_ << " charges to " << unique_pixels_.size()
              << " different pixels";

    if(output_plots_) {
        drift_time_histo->Write();
    }
}<|MERGE_RESOLUTION|>--- conflicted
+++ resolved
@@ -46,7 +46,7 @@
     // Save detector model
     model_ = detector_->getModel();
 
-    // Cache flags:
+    // Cache flag for output plots:
     output_plots_ = config_.get<bool>("output_plots");
     collect_from_implant_ = config_.get<bool>("collect_from_implant");
     max_depth_distance_ = config_.get<double>("max_depth_distance");
@@ -101,15 +101,9 @@
 
         // Ignore if outside depth range of implant - unless the implant is a volume and should govern the selection:
         // FIXME This logic should be improved
-<<<<<<< HEAD
         if(!implant_is_volume_ && std::fabs(position.z() - (model_->getSensorCenter().z() +
                                                             model_->getSensorSize().z() / 2.0)) > max_depth_distance_) {
             LOG(DEBUG) << "Skipping set of " << propagated_charge.getCharge() << " propagated charges at "
-=======
-        if(std::fabs(position.z() - (model_->getSensorCenter().z() + model_->getSensorSize().z() / 2.0)) >
-           config_.get<double>("max_depth_distance")) {
-            LOG(TRACE) << "Skipping set of " << propagated_charge.getCharge() << " propagated charges at "
->>>>>>> 9dabc8cf
                        << Units::display(propagated_charge.getLocalPosition(), {"mm", "um"})
                        << " because their local position is not near sensor surface";
             continue;
@@ -120,24 +114,13 @@
         auto ypixel = static_cast<int>(std::round(position.y() / model_->getPixelSize().y()));
 
         // Ignore if out of pixel grid
-        if(!detector_->isWithinPixelGrid(xpixel, ypixel)) {
-            LOG(TRACE) << "Skipping set of " << propagated_charge.getCharge() << " propagated charges at "
+        if(xpixel < 0 || xpixel >= model_->getNPixels().x() || ypixel < 0 || ypixel >= model_->getNPixels().y()) {
+            LOG(DEBUG) << "Skipping set of " << propagated_charge.getCharge() << " propagated charges at "
                        << Units::display(propagated_charge.getLocalPosition(), {"mm", "um"})
                        << " because their nearest pixel (" << xpixel << "," << ypixel << ") is outside the grid";
             continue;
         }
 
-<<<<<<< HEAD
-=======
-        // Ignore if outside the implant region:
-        if(config_.get<bool>("collect_from_implant") && !detector_->isWithinImplant(position)) {
-            LOG(TRACE) << "Skipping set of " << propagated_charge.getCharge() << " propagated charges at "
-                       << Units::display(propagated_charge.getLocalPosition(), {"mm", "um"})
-                       << " because it is outside the pixel implant.";
-            continue;
-        }
-
->>>>>>> 9dabc8cf
         Pixel::Index pixel_index(static_cast<unsigned int>(xpixel), static_cast<unsigned int>(ypixel));
 
         // Update statistics
