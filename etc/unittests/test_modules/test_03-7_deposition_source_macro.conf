--- conflicted
+++ resolved
@@ -21,9 +21,5 @@
 [ProjectionPropagation]
 temperature = 293K
 
-<<<<<<< HEAD
-#PASS Deposited 372578 charges in sensor of detector mydetector
-=======
 #PASS Deposited 158424 charges in sensor of detector mydetector
-#PASSOSX Deposited 158840 charges in sensor of detector mydetector
->>>>>>> 61c06a03
+#PASSOSX Deposited 158840 charges in sensor of detector mydetector